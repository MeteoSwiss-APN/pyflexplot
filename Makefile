--- conflicted
+++ resolved
@@ -310,7 +310,7 @@
 # Installation
 #==============================================================================
 
-.PHONY: install #CMD Install the package with unpinned runtime dependencies.
+.PHONY: install #CMD Install the package with pinned runtime dependencies.
 install: venv
 	@echo -e "\n[make install] installing the package"
 	conda env update --prefix "${VENV_DIR}" --file=environment.yml
@@ -323,16 +323,9 @@
 .PHONY: install-dev #CMD Install the package as editable with pinned runtime and\ndevelopment dependencies.
 install-dev: venv
 	@echo -e "\n[make install-dev] installing the package as editable with development dependencies"
-<<<<<<< HEAD
-	conda env update --prefix "${VENV_DIR}" --file=dev-environment.yml
-	# conda install --yes --prefix "${VENV_DIR}" --file requirements/dev-requirements.txt  # pinned
-	# conda install --yes --prefix "${VENV_DIR}" --file requirements/requirements.in  # unpinned
-	# conda install --yes --prefix "${VENV_DIR}" --file requirements/dev-requirements.in  # unpinned
-=======
 	# conda install --yes --prefix "${VENV_DIR}" --file dev-requirements.txt  # pinned
 	conda install --yes --prefix "${VENV_DIR}" --file requirements.in  # unpinned
 	conda install --yes --prefix "${VENV_DIR}" --file dev-requirements.in  # unpinned
->>>>>>> 7fecd5c7
 	# ${PREFIX}python -m pip install -U pip
 	${PREFIX}python -m pip install --editable . ${PIP_OPTS}
 	${PREFIX}pre-commit install
@@ -409,7 +402,7 @@
 
 # Note:
 # Bump2version v1.0.0 is incompatible with pre-commit hook fix-trailing-whitespace
-# (https://github.com/c4urself/bump2version/issues/124), therefore we pre-commit,
+# (https://ithub.com/c4urself/bump2version/issues/124), therefore we pre-commit,
 # commit, and tag manually. Once the whitespace problem is fixed, this can again
 # be done in one command:
 #  @read -p "Please annotate new tag: " msg \
@@ -496,7 +489,7 @@
 	${PREFIX}pytest tests/fast
 
 .PHONY: test-medium #CMD Run only medium-fast tests in the development environment
-test-medium: venv ${_INSTALL_DEV}
+test-medium: venv ${_INSTALL_TEST}
 	@echo -e "\n[make test-medium] running medium-fast tests locally"
 	# ${PREFIX}tox -e pytest -- tests/medium
 	${PREFIX}pytest tests/medium
