# -*- coding: utf-8 -*-
"""
Command examples.
"""
# Standard library
from textwrap import dedent

# Third-party
import click


def print_example(ctx, param, value):
    if value is None:
        return
    try:
        choice = choices[value]
    except AttributeError:
        raise NotImplementedError(f"example={value}")
    else:
        choice()
    ctx.exit(0)


choices = {}


def naz_det_toml():
    """
    TOML config file to create deterministic NAZ plots.
    """
    s = """\
        # PyFlexPlot config file to create deterministic NAZ plots

        [_base]
<<<<<<< HEAD
        infiles = [
            "/scratch/ruestefa/shared/flexpart_visualization/test/data/cosmo-1_2019052800.nc",
        ]
=======
        # Sampe data directory: /scratch/ruestefa/shared/flexpart_visualization/test/
        infiles = ["data/cosmo-1_2019052800.nc"]
>>>>>>> 451c7f8e
        outfile = "test_{variable}_{plot_type}_{domain}_{lang}_{time_idx:02d}.png"
        simulation_type = "deterministic"
        plot_type = "auto"
        level_idx = 0
        species_id = 2
        time_idx = 3

        [_base._concentration]
        variable = "concentration"
        integrate = false

        [_base._concentration._integr]
        time_idx = 10
        species_id = 1
        integrate = true

        [_base._deposition]
        variable = "deposition"
        deposition_type = "tot"
        integrate = true

        [_base._deposition._affected_area]
        plot_type = "affected_area_mono"
        time_idx = 10
        species_id = [1, 2]

        [_base._concentration._auto.en]
        domain = "auto"
        lang = "en"

        [_base._concentration._auto.de]
        domain = "auto"
        lang = "de"

        [_base._concentration._ch.en]
        domain = "ch"
        lang = "en"

        [_base._concentration._ch.de]
        domain = "ch"
        lang = "de"

        [_base._concentration._integr._auto.en]
        domain = "auto"
        lang = "en"

        [_base._concentration._integr._auto.de]
        domain = "auto"
        lang = "de"

        [_base._concentration._integr._ch.en]
        domain = "ch"
        lang = "en"

        [_base._concentration._integr._ch.de]
        domain = "ch"
        lang = "de"

        [_base._deposition._auto.en]
        domain = "auto"
        lang = "en"

        [_base._deposition._auto.de]
        domain = "auto"
        lang = "de"

        [_base._deposition._ch.en]
        domain = "ch"
        lang = "en"

        [_base._deposition._ch.de]
        domain = "ch"
        lang = "de"

        [_base._deposition._affected_area._auto.en]
        domain = "auto"
        lang = "en"

        [_base._deposition._affected_area._auto.de]
        domain = "auto"
        lang = "de"

        [_base._deposition._affected_area._ch.en]
        domain = "ch"
        lang = "en"

        [_base._deposition._affected_area._ch.de]
        domain = "ch"
        lang = "de"

        """  # noqa:E501
    click.echo(dedent(s))


choices["naz_det_toml"] = naz_det_toml


def naz_det_sh():
    """
    Bash script to create deterministic NAZ plots.
    """
    s = """\
        #!/bin/bash

        # Create deterministic NAZ plots
        pyflexplot --config=<(pyflexplot --example=naz_det_toml)
        """
    click.echo(dedent(s))


choices["naz_det_sh"] = naz_det_sh


def ens_thr_agrmt():
    """Plot ensemble threshold agreement."""
    s = """\
        # PyFlexPlot config file to create ensemble threshold agreement plots.

        [_base]
        # Sampe data directory: /scratch/ruestefa/shared/flexpart_visualization/test/
        infiles = ["data/cosmo-2e_2019073100_{member_id:03d}.nc"]
        simulation_type = "ensemble"
        member_ids = [
            0, 1, 2, 3, 4, 5, 6, 7, 8, 9, 10, 11, 12, 13, 14, 15, 16, 17, 18, 19, 20,
        ]
        outfile = "test_{variable}_{domain}_{lang}_ts{time_idx:02d}_{member_ids}.png"
        plot_type = "ens_thr_agrmt"
        time_idx = 10

        [_base.en]
        lang = "en"

        [_base.de]
        lang = "de"

        """  # noqa:E501
    click.echo(dedent(s))


choices["ens_thr_agrmt"] = ens_thr_agrmt


def ens_basic_stats():
    """Plot basic ensemble statistical measures."""
    s = """\
        # PyFlexPlot config file to plot basic statistical measures.

        [_base]
        # Sampe data directory: /scratch/ruestefa/shared/flexpart_visualization/test/
        infiles = ["data/cosmo-2e_2019073100_{member_id:03d}.nc"]
        simulation_type = "ensemble"
        member_ids = [
            0, 1, 2, 3, 4, 5, 6, 7, 8, 9, 10, 11, 12, 13, 14, 15, 16, 17, 18, 19, 20,
        ]
        outfile = "test_{variable}_{domain}_{lang}_ts{time_idx:02d}_{member_ids}.png"
        time_idx = 10

        [_base._concentration]
        variable = "concentration"

        [_base._deposition]
        variable = "deposition"
        deposition_type = "wet"

        [_base._concentration.mean]
        plot_type = "ens_mean"

        [_base._deposition.mean]
        plot_type = "ens_mean"

        [_base._concentration.median]
        plot_type = "ens_median"

        [_base._deposition.median]
        plot_type = "ens_median"

        [_base._concentration.min]
        plot_type = "ens_min"

        [_base._deposition.min]
        plot_type = "ens_min"

        [_base._concentration.max]
        plot_type = "ens_max"

        [_base._deposition.max]
        plot_type = "ens_max"

        """  # noqa:E501
    click.echo(dedent(s))


choices["ens_basic_stats"] = ens_basic_stats<|MERGE_RESOLUTION|>--- conflicted
+++ resolved
@@ -32,14 +32,8 @@
         # PyFlexPlot config file to create deterministic NAZ plots
 
         [_base]
-<<<<<<< HEAD
-        infiles = [
-            "/scratch/ruestefa/shared/flexpart_visualization/test/data/cosmo-1_2019052800.nc",
-        ]
-=======
         # Sampe data directory: /scratch/ruestefa/shared/flexpart_visualization/test/
         infiles = ["data/cosmo-1_2019052800.nc"]
->>>>>>> 451c7f8e
         outfile = "test_{variable}_{plot_type}_{domain}_{lang}_{time_idx:02d}.png"
         simulation_type = "deterministic"
         plot_type = "auto"
