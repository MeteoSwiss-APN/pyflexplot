"""Boxed plots."""
# Standard library
import dataclasses as dc
import warnings
from pathlib import Path
from typing import Any
from typing import Callable
from typing import Dict
from typing import List
from typing import Optional
from typing import Sequence
from typing import Tuple
from typing import Union

# Third-party
import matplotlib as mpl
import numpy as np
from matplotlib import pyplot as plt
from matplotlib.figure import Figure

# Local
from ..input.field import Field
from ..input.field import FieldGroup
from ..plot_layouts import BoxedPlotLayout
from ..setups.plot_panel_setup import PlotPanelSetup
from ..setups.plot_setup import PlotSetup
from ..utils.exceptions import FieldAllNaNError
from ..utils.summarize import summarizable
from ..utils.typing import ColorType
from ..utils.typing import FontSizeType
from ..utils.typing import RectType
from .domain import Domain
from .map_axes import MapAxes
from .map_axes import MapAxesConfig
from .text_box_axes import TextBoxAxes


@summarizable
@dc.dataclass
class FontSizes:
    title_large: FontSizeType = 14.0
    title_medium: FontSizeType = 12.0
    title_small: FontSizeType = 12.0
    content_large: FontSizeType = 12.0
    content_medium: FontSizeType = 10.0
    content_small: FontSizeType = 9.0

    def scale(self, factor: float) -> "FontSizes":
        # pylint: disable=E1101  # no-member (__dataclass_fields__)
        params = list(self.__dataclass_fields__)  # type: ignore
        return type(self)(**{param: getattr(self, param) * factor for param in params})


@summarizable
@dc.dataclass
class FontConfig:
    name: str = "Liberation Sans"
    sizes: FontSizes = dc.field(default_factory=FontSizes)


@summarizable
@dc.dataclass
class ContourLevelsLegendConfig:
    range_align: str = "center"
    range_style: str = "base"
    range_widths: Tuple[int, int, int] = (5, 3, 5)
    rstrip_zeros: bool = True
    labels: List[str] = dc.field(default_factory=list)


@summarizable
@dc.dataclass
class ContourLevelsConfig:
    extend: str = "max"
    include_lower: bool = True
    legend: ContourLevelsLegendConfig = dc.field(
        default_factory=ContourLevelsLegendConfig
    )
    levels: Optional[np.ndarray] = None
    n: int = 0  # SR_TMP TODO eliminate
    scale: str = "log"


@summarizable
@dc.dataclass
class MarkersConfig:
    markers: Optional[Dict[str, Dict[str, Any]]] = None
    mark_field_max: bool = True
    mark_release_site: bool = True


@summarizable
@dc.dataclass
class BoxedPlotPanelConfig:
    setup: PlotPanelSetup  # SR_TODO consider removing this
    # ---
    colors: Sequence[ColorType] = dc.field(default_factory=list)
    label: Optional[str] = None
    levels: ContourLevelsConfig = dc.field(default_factory=ContourLevelsConfig)
    markers: MarkersConfig = dc.field(default_factory=MarkersConfig)


# pylint: disable=R0902  # too-many-instance-attributes (>7)
@summarizable
@dc.dataclass
class BoxedPlotConfig:
    setup: PlotSetup  # SR_TODO consider removing this
    layout: BoxedPlotLayout
    panels: Sequence[BoxedPlotPanelConfig]
    # ---
    font: FontConfig = dc.field(default_factory=FontConfig)
    labels: Dict[str, Any] = dc.field(default_factory=dict)
    # ---
    fig_size: Optional[Tuple[float, float]] = None
    lw_frame: float = 1.0
    model_info: str = "N/A"


@summarizable(attrs=["config", "axes"])
class BoxedPlot:
    """A FLEXPART dispersion plot."""

    def __init__(
        self,
        config: BoxedPlotConfig,
    ) -> None:
        """Create an instance of ``BoxedPlot``."""
        self.config = config
        self.axes: Dict[str, Union[MapAxes, TextBoxAxes]] = {}
        self._fig: Optional[Figure] = None

    @property
    def fig(self) -> Figure:
        if self._fig is None:
            self._fig = plt.figure(figsize=self.config.fig_size)
        return self._fig

    def write(self, file_path: Union[Path, str]) -> None:
        self.fig.savefig(
            file_path,
            facecolor=self.fig.get_facecolor(),
            edgecolor=self.fig.get_edgecolor(),
            bbox_inches="tight",
            pad_inches=0.15,
            dpi=90,
        )

    def clean(self) -> None:
        plt.close(self.fig)

    def add_map_plot_panels(
        self,
        field_group: FieldGroup,
        domains: Sequence[Domain],
        map_configs: List[MapAxesConfig],
    ) -> None:
        n_panels = len(field_group)
        # SR_TMP < TODO proper check
        assert n_panels == len(domains) == len(map_configs) == len(self.config.panels)
        # SR_TMP >
        if n_panels == 1:
            field = next(iter(field_group))
            panel_config = next(iter(self.config.panels))
            domain = next(iter(domains))
            map_config = next(iter(map_configs))
            rect = self.config.layout.get_rect("center")
            self.add_map_plot("map", field, domain, map_config, rect, panel_config)
        elif n_panels == 4:
            # SR_TODO Define sub-rects in layout (new layout type with four panels)
            def derive_sub_rects(
                rect: RectType,
            ) -> Tuple[RectType, RectType, RectType, RectType]:
                x0, y0, w, h = rect
                rel_pad = 0.025
                w_pad = rel_pad * w
                h_pad = w_pad  # SR_TMP
                w = 0.5 * w - 0.5 * w_pad
                h = 0.5 * h - 0.5 * h_pad
                x1 = x0 + w + w_pad
                y1 = y0 + h + h_pad
                return ((x0, y1, w, h), (x1, y1, w, h), (x0, y0, w, h), (x1, y0, w, h))

            sub_rects = derive_sub_rects(self.config.layout.get_rect("center"))
            for idx, (field, panel_config, domain, map_config, sub_rect) in enumerate(
                zip(field_group, self.config.panels, domains, map_configs, sub_rects)
            ):
                name = f"map{idx}"
                self.add_map_plot(
                    name, field, domain, map_config, sub_rect, panel_config
                )
        else:
            raise NotImplementedError(f"{n_panels} number of panels")

    # pylint: disable=R0913  # too-many-arguments (>5)
    def add_map_plot(
        self,
        name: str,
        field: Field,
        domain: Domain,
        map_config: MapAxesConfig,
        rect: RectType,
        panel_config: BoxedPlotPanelConfig,
    ) -> MapAxes:
        ax = MapAxes(
            config=map_config,
            field=field,
            domain=domain,
            fig=self.fig,
            rect=rect,
        )
        if panel_config.label:
            _add_panel_label(ax, panel_config, self.config.layout)
        _draw_colors_contours(
            ax,
            field,
            levels_config=panel_config.levels,
            colors=panel_config.colors,
        )
        _add_markers(ax, field, panel_config.markers)
        self.axes[name] = ax
        return ax

    def add_text_box(
        self,
        name: str,
        rect: RectType,
        fill: Callable[[TextBoxAxes, "BoxedPlot"], None],
        *,
        frame_on: bool = True,
    ) -> TextBoxAxes:
        lw_frame: Optional[float] = self.config.lw_frame if frame_on else None
        box = TextBoxAxes(name=name, rect=rect, fig=self.fig, lw_frame=lw_frame)
        fill(box, self)
        box.draw()
        self.axes[name] = box
        return box


def _add_panel_label(
    ax: MapAxes, panel_config: BoxedPlotPanelConfig, layout: BoxedPlotLayout
) -> None:
    multipanel_param = layout.setup.multipanel_param
    height = 0.10
    if multipanel_param == "ens_params.pctl":
        width = 0.10
    elif multipanel_param == "ens_variable":
        width = 0.20
<<<<<<< HEAD
=======
    elif multipanel_param == "time":
        width = 0.42
>>>>>>> 9df567fd
    else:
        raise NotImplementedError(f"label for multipanel param '{multipanel_param}'")
    zorder = ax.zorder["frames"]
    ax.ax.add_patch(
        mpl.patches.Rectangle(
            xy=(0.0, 1.0 - height),
            width=width,
            height=height,
            transform=ax.ax.transAxes,
            zorder=zorder,
            fill=True,
            facecolor="white",
            edgecolor="black",
            linewidth=1,
        )
    )
    ax.ax.text(
        x=0.5 * width,
        y=1.0 - 0.55 * height,
        s=panel_config.label,
        transform=ax.ax.transAxes,
        zorder=zorder,
        ha="center",
        va="center",
        fontsize=12,
    )


# pylint: disable=R0912  # too-many-branches
def _draw_colors_contours(
    ax: MapAxes,
    field: Field,
    levels_config: ContourLevelsConfig,
    colors: Sequence[ColorType],
) -> None:
    arr = np.asarray(field.fld)
    levels = np.asarray(levels_config.levels)
    extend = levels_config.extend
    if levels_config.scale == "log":
        with np.errstate(divide="ignore"):
            arr = np.log10(np.where(arr > 0, arr, np.nan))
        levels = np.log10(levels)

    if not levels_config.include_lower:
        # Turn levels from lower- to upped-bound inclusive
        # by infitesimally increasing them
        levels = levels + np.finfo(np.float32).eps

    # Replace infs (apparently ignored by contourf)
    arr = np.where(np.isneginf(arr), np.finfo(np.float32).min, arr)
    arr = np.where(np.isposinf(arr), np.finfo(np.float32).max, arr)

    try:
        contours = ax.ax.contourf(
            field.lon,
            field.lat,
            arr,
            transform=ax.trans.proj_data,
            levels=levels,
            extend=extend,
            zorder=ax.zorder["fld"],
            colors=colors,
        )
    except ValueError as e:
        if str(e) == "'bboxes' cannot be empty":
            # Expected error when there are no contours to plot
            # (Easier to catch error than explicitly detect 'empty' array)
            return
        raise e
    else:
        for contour in contours.collections:
            contour.set_rasterized(True)


def _add_markers(ax: MapAxes, field: Field, markers_config: MarkersConfig) -> None:
    mdata = field.mdata
    if markers_config.mark_release_site:
        assert markers_config.markers is not None  # mypy
        ax.add_marker(
            p_lat=mdata.release.lat,
            p_lon=mdata.release.lon,
            **markers_config.markers["site"],
        )
    if markers_config.mark_field_max:
        assert markers_config.markers is not None  # mypy
        try:
            max_lat, max_lon = field.locate_max()
        except FieldAllNaNError:
            warnings.warn("skip maximum marker (all-nan field)")
        else:
            ax.add_marker(p_lat=max_lat, p_lon=max_lon, **markers_config.markers["max"])<|MERGE_RESOLUTION|>--- conflicted
+++ resolved
@@ -245,11 +245,8 @@
         width = 0.10
     elif multipanel_param == "ens_variable":
         width = 0.20
-<<<<<<< HEAD
-=======
     elif multipanel_param == "time":
         width = 0.42
->>>>>>> 9df567fd
     else:
         raise NotImplementedError(f"label for multipanel param '{multipanel_param}'")
     zorder = ax.zorder["frames"]
