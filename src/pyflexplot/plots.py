--- conflicted
+++ resolved
@@ -923,12 +923,8 @@
             markers_config_dct["mark_field_max"] = False
         else:
             markers_config_dct["mark_field_max"] = True
-<<<<<<< HEAD
     elif model_setup.simulation_type == "ensemble":
         markers_config_dct["mark_field_max"] = False
-=======
-    elif setup.model.simulation_type == "ensemble":
->>>>>>> 12ee4b87
         if ens_variable in [
             "minimum",
             "maximum",
@@ -1116,24 +1112,6 @@
     labels["title"]["br"] = capitalize(
         f"{time_since_release_start_fmtd}" f" {words['after']} {words['release_start']}"
     )
-<<<<<<< HEAD
-=======
-    labels["title"] = {
-        "tl": capitalize(long_name),
-        "bl": capitalize(
-            f"{integr_period} ({words['since']}"
-            f" {format_meta_datum(mdata.simulation.reduction_start)})"
-        ),
-        "tr": capitalize(
-            f"{format_meta_datum(mdata.simulation.now)}"
-            f" ({words['lead_time']} +{format_meta_datum(mdata.simulation.lead_time)})"
-        ),
-        "br": capitalize(
-            f"{format_meta_datum(mdata.simulation.now_rel - mdata.release.start_rel)}"
-            f" {words['after']} {words['release_start']}"
-        ),
-    }
->>>>>>> 12ee4b87
 
     # Data info box
     labels["data_info"] = {
