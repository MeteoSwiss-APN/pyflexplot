"""Top-level package ``pyflexplot``."""

__author__ = """Stefan Ruedisuehli"""
__email__ = "stefan.ruedisuehli@env.ethz.ch"
<<<<<<< HEAD
__version__ = "1.0.5"
=======
__version__ = "1.0.6-pre-1"
>>>>>>> 707f1ec6

# Standard library
import logging as _logging
import sys as _sys
import warnings as _warnings
from pathlib import Path as _Path
from typing import List as _List

# Third-party
import matplotlib as _mpl

# Local
from .utils.logging import add_logging_level as _add_logging_level

try:
    import cartopy as _cartopy  # isort:skip
except Exception as e:  # pylint: disable=W0703  # broad-except
    if "libproj" in str(e):
        dep = "proj"
    if "libgeos" in str(e):
        dep = "geos"
    else:
        raise
    msg = (
        f"Cannot import 'cartopy': missing external dependency '{dep}'! -- "
        f'{type(e).__name__}("{e}")'
    )
    print(msg, file=_sys.stderr)
    _sys.exit(1)


__all__: _List[str] = []

verbose_level = 15


_logging.basicConfig(format="%(message)s")
_logging.getLogger().handlers = [_logging.StreamHandler(_sys.stdout)]
_add_logging_level("verbose", 15)

# Disable third-party debug messages
_logging.getLogger("matplotlib").setLevel(_logging.WARNING)


def _check_dir_exists(path):
    """Check that a directory exists."""
    if not path.exists():
        raise Exception("data directory is missing", path)
    if not path.is_dir():
        raise Exception("data directory is not a directory", path)


# Set data paths
_data_path = _Path(__file__).parent / "data"
earth_data_path = _data_path / "naturalearthdata"
presets_data_path = _data_path / "presets"
_check_dir_exists(_data_path)
_check_dir_exists(earth_data_path)
_check_dir_exists(presets_data_path)


# Point cartopy to storerd offline data
_cartopy.config["pre_existing_data_dir"] = earth_data_path


# Set matplotlib backend
_mpl.use("Agg")


# pylint: disable=R0913,W0613  # too-many-arguments, unused-argument (line)
def _custom_showwarnings(message, category, filename, lineno, file=None, line=None):
    """Show warnings without code excerpt.

    See https://docs.python.org/3/library/warnings.html#warnings.showwarning

    """
    if file is None:
        file = _sys.stderr
    key = "src/pyflexplot/"
    if key in filename:
        filename = f"pyflexplot.{filename.split(key)[-1].replace('/', '.')}"
    text = f"{filename}:{lineno}: {category.__name__}: {message}\n"
    file.write(text)


# Custom warnings formatting
_warnings.showwarning = _custom_showwarnings


# Shorthand to embed IPython shell (handy during development/debugging)
try:
    import IPython  # isort:skip
except ImportError:
    _ipy = None
else:
    _ipy = IPython.terminal.embed.embed<|MERGE_RESOLUTION|>--- conflicted
+++ resolved
@@ -2,11 +2,7 @@
 
 __author__ = """Stefan Ruedisuehli"""
 __email__ = "stefan.ruedisuehli@env.ethz.ch"
-<<<<<<< HEAD
-__version__ = "1.0.5"
-=======
 __version__ = "1.0.6-pre-1"
->>>>>>> 707f1ec6
 
 # Standard library
 import logging as _logging
