--- conflicted
+++ resolved
@@ -117,14 +117,13 @@
 # Conda environment for local CSCS development
 .conda-env
 
-<<<<<<< HEAD
 # Job submission tool batchPP
 script_*
 stdeo_*
 
 # Output directories
 plot_*
-=======
+
+# Other stuff
 .idea
-test-data
->>>>>>> f7a8902f
+test-data